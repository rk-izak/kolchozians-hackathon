[tool.poetry]
name = "promptchess"
version = "0.0.0"
description = ""
authors = ["Your Name <you@example.com>"]
readme = "README.md"

[tool.poetry.dependencies]
python = "^3.12"
chess = "^1.11.2"
<<<<<<< HEAD
pydantic = "^2.11.3"
openai-agents = "^0.0.13"
=======
gradio = "^5.27.0"
coloredlogs = "^15.0.1"
>>>>>>> 52c72d81

[tool.poetry-exec-plugin.commands]
mypy = "mypy --ignore-missing-imports promptchess"
pylint = "pylint --rcfile pyproject.toml promptchess"
ruff-format = "ruff format --check promptchess"
ruff-check = "ruff check promptchess"

[tool.poetry.group.dev.dependencies]
ruff = "^0.11.7"
pylint = "^3.3.6"
mypy = "^1.15.0"
pre-commit = "^4.2.0"

[tool.pylint]
max-line-length = 100
disable = ["missing-docstring",
            "invalid-name",
            "too-many-instance-attributes",
            "too-many-arguments",
            "method-hidden",
            "too-many-locals",
            "consider-using-from-import",
            "relative-beyond-top-level",
            "too-many-ancestors",
            "duplicate-code",
            "too-few-public-methods",
            "broad-exception-caught",
            "too-many-positional-arguments"
            ]
fail-under = 10.0
generated-members=["numpy.*","torch.*"]

[tool.ruff]
# Exclude a variety of commonly ignored directories.
exclude = [
    ".bzr",
    ".direnv",
    ".eggs",
    ".git",
    ".git-rewrite",
    ".hg",
    ".ipynb_checkpoints",
    ".mypy_cache",
    ".nox",
    ".pants.d",
    ".pyenv",
    ".pytest_cache",
    ".pytype",
    ".ruff_cache",
    ".svn",
    ".tox",
    ".venv",
    ".vscode",
    "__pypackages__",
    "_build",
    "buck-out",
    "build",
    "dist",
    "node_modules",
    "site-packages",
    "venv",
]

# Same as Black.
line-length = 100
indent-width = 4

# Assume Python 3.10
target-version = "py310"

[tool.ruff.lint]
# Enable Pyflakes (`F`) and a subset of the pycodestyle (`E`)  codes by default.
select = [
    # pycodestyle
    "E",
    # Pyflakes
    "F",
    # pyupgrade
    "UP",
    # flake8-bugbear
    "B",
    # flake8-simplify
    "SIM",
    # isort
    "I",
]
ignore = []

# Allow fix for all enabled rules (when `--fix`) is provided.
fixable = ["ALL"]
unfixable = []

# Allow unused variables when underscore-prefixed.
dummy-variable-rgx = "^(_+|(_+[a-zA-Z0-9_]*[a-zA-Z0-9]+?))$"

[tool.ruff.format]
# Like Black, use double quotes for strings.
quote-style = "single"

# Like Black, indent with spaces, rather than tabs.
indent-style = "space"

# Like Black, respect magic trailing commas.
skip-magic-trailing-comma = false

# Like Black, automatically detect the appropriate line ending.
line-ending = "auto"

[build-system]
requires = ["poetry-core"]
build-backend = "poetry.core.masonry.api"<|MERGE_RESOLUTION|>--- conflicted
+++ resolved
@@ -8,13 +8,8 @@
 [tool.poetry.dependencies]
 python = "^3.12"
 chess = "^1.11.2"
-<<<<<<< HEAD
-pydantic = "^2.11.3"
-openai-agents = "^0.0.13"
-=======
 gradio = "^5.27.0"
 coloredlogs = "^15.0.1"
->>>>>>> 52c72d81
 
 [tool.poetry-exec-plugin.commands]
 mypy = "mypy --ignore-missing-imports promptchess"
